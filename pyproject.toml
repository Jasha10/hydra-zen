--- conflicted
+++ resolved
@@ -13,14 +13,10 @@
 description = "Configurable, reproducible, and scalable workflows in Python, via Hydra"
 readme = "README.md"
 requires-python = ">=3.7"
-<<<<<<< HEAD
-dependencies = ["hydra-core >= 1.1.0", "typing-extensions >= 4.1.0, !=4.6.0"]
-=======
 dependencies = ["hydra-core >= 1.2.0", 
        "omegaconf >= 2.2.1", 
-       "typing-extensions >= 4.1.0",
+       "typing-extensions >= 4.1.0, !=4.6.0",
        ]
->>>>>>> 9f19a97e
 license = { text = "MIT" }
 keywords = [
        "machine learning",
