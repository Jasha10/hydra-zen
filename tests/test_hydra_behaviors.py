# Copyright (c) 2021 Massachusetts Institute of Technology
# SPDX-License-Identifier: MIT

from dataclasses import dataclass, field, is_dataclass
from typing import Any, List, Tuple

import hypothesis.strategies as st
import pytest
from hypothesis import assume, given
from omegaconf import MISSING, DictConfig, ListConfig, OmegaConf
from omegaconf.errors import ValidationError

from hydra_zen import (
<<<<<<< HEAD
=======
    ZenField,
>>>>>>> 724d6937
    builds,
    hydrated_dataclass,
    instantiate,
    make_config,
    mutable_value,
)
<<<<<<< HEAD
from hydra_zen.structured_configs._utils import get_obj_path
=======
from hydra_zen.errors import HydraZenValidationError
from hydra_zen.structured_configs._utils import PATCH_OMEGACONF_830, get_obj_path
>>>>>>> 724d6937


def f_three_vars(x, y, z):
    return x, y, z


def wrapper(obj):
    return obj


@given(
    convert=st.sampled_from(["none", "all", "partial"]),
    recursive=st.booleans(),
    sig=st.booleans(),
    partial=st.booleans(),
    meta=st.none() | st.just(dict(meta=1)),
    wrappers=st.none() | st.just(wrapper) | st.lists(st.just(wrapper)),
    kwargs=st.dictionaries(keys=st.sampled_from(["x", "y", "z"]), values=st.floats()),
    name=st.none() | st.sampled_from(["NameA", "NameB"]),
)
def test_builds_sets_hydra_params(
    convert, recursive, sig, partial, name, meta, wrappers, kwargs
):
    out = builds(
        f_three_vars,
        hydra_convert=convert,
        hydra_recursive=recursive,
        populate_full_signature=sig,
        zen_partial=partial,
        zen_meta=meta,
        zen_wrappers=wrappers,
        dataclass_name=name,
        **kwargs,
    )

    assert out._convert_ == convert
    assert out._recursive_ == recursive
    if name is not None:
        assert out.__name__ == name
    else:
        assert "Builds_f_three_vars" in out.__name__


def f_for_convert(**kwargs):
    return kwargs


class NotSet:
    pass


@dataclass
class A:
    x: Any = (1, 2)


@pytest.mark.parametrize("via_hydrated_dataclass", [False, True])
@pytest.mark.parametrize(
    "convert, expected_types",
    [
        # "Passed objects are DictConfig and ListConfig"
        ("none", (DictConfig, ListConfig, DictConfig, int)),
        # default should be same as 'none'
        (NotSet, (DictConfig, ListConfig, DictConfig, int)),
        # "Passed objects are converted to dict and list, with
        #  the exception of Structured Configs (and their fields)."
        ("partial", (dict, list, DictConfig, int)),
        # "Passed objects are dicts, lists and primitives without
        # a trace of OmegaConf containers"
        ("all", (dict, list, dict, int)),
    ],
)
def test_hydra_convert(
    convert: str, expected_types: List[type], via_hydrated_dataclass: bool
):
    """Tests that the `hydra_convert` parameter produces the expected/documented
    behavior in hydra."""

    kwargs = dict(hydra_convert=convert) if convert is not NotSet else {}

    if not via_hydrated_dataclass:

        out = instantiate(
            builds(
                f_for_convert,
                a_dict=dict(x=1),
                a_list=[1, 2],
                a_struct_config=A,
                an_int=1,
                **kwargs,
            )
        )
    else:

        @hydrated_dataclass(f_for_convert, **kwargs)
        class MyConf:
            a_dict: Any = mutable_value(dict(x=1))
            a_list: Any = mutable_value([1, 2])
            a_struct_config: Any = A
            an_int: int = 1

        out = instantiate(MyConf)

    actual_types = tuple(
        type(out[i]) for i in ("a_dict", "a_list", "a_struct_config", "an_int")
    )
    assert actual_types == expected_types

    if convert in ("none", "partial", NotSet):
        expected_field_type = ListConfig
    else:
        expected_field_type = list

    assert type(out["a_struct_config"]["x"]) is expected_field_type


def f_for_recursive(**kwargs):
    return kwargs


@pytest.mark.parametrize("via_hydrated_dataclass", [False, True])
@pytest.mark.parametrize("recursive", [False, True, NotSet])
def test_recursive(recursive: bool, via_hydrated_dataclass: bool):
    target_path = get_obj_path(f_for_recursive)

    kwargs = dict(hydra_recursive=recursive) if recursive is not NotSet else {}

    if not via_hydrated_dataclass:
        out = instantiate(
            builds(
                f_for_recursive,
                x=builds(f_for_recursive, y=1),
                **kwargs,
            )
        )

    else:

        @hydrated_dataclass(f_for_recursive)
        class B:
            y: int = 1

        @hydrated_dataclass(f_for_recursive, **kwargs)
        class A:
            x: Any = B

        out = instantiate(A)

    if recursive is NotSet or recursive:
        assert out == {"x": {"y": 1}}
    else:
        assert out == {"x": {"_target_": target_path, "y": 1}}


def f(x: Tuple[int]):
    return x


class C:
    def __init__(self, x: int):
        self.x = x


def g(x: C):
    return x


def g2(x: List[C]):
    return x


def test_type_checking():
    conf = builds(f, populate_full_signature=True)(x=("hi",))
    with pytest.raises(ValidationError):
        instantiate(conf)

    # should be ok
    instantiate(builds(f, populate_full_signature=True)(x=(1,)))

    # nested configs should get validated too
    with pytest.raises(ValidationError):
        instantiate(builds(g, x=builds(C, x="hi")))  # Invalid: `C.x` must be int

    # should be ok
    instantiate(builds(g, x=builds(C, x=1)))

    conf_C = builds(C, x=1)

    # should be ok
    instantiate(builds(g2, x=[conf_C, conf_C]))


<<<<<<< HEAD
valid_defaults = st.sampled_from([1, "a", None, MISSING, True, [1], {"a": 1}])


=======
def test_PATCH_OMEGACONF_830_is_set_properly():
    # test that PATCH_OMEGACONF_830 is True only if local version
    # of omegaconf has known bug
    assert isinstance(PATCH_OMEGACONF_830, bool)

    @dataclass
    class BasicConf:
        setup: Any = 1

    @dataclass
    class Config(BasicConf):
        setup: Any = field(default_factory=lambda: list(["hi"]))

    conf = OmegaConf.structured(Config)
    if PATCH_OMEGACONF_830:
        assert conf.setup == 1
    else:
        # local version of omegaconf should have correct behavior
        assert conf.setup == ["hi"]


@dataclass
class A_inheritance:
    x: Any
    y: Any = 1


valid_defaults = (
    st.none()
    | st.booleans()
    | st.text(alphabet="abcde")
    | st.integers(-3, 3)
    | st.lists(st.integers(-2, 2))
    | st.fixed_dictionaries({"a": st.integers(-2, 2)})
)


def via_hydrated(x, Parent):
    z = x if not isinstance(x, (list, dict)) else mutable_value(x)

    @hydrated_dataclass(A_inheritance)
    class Conf(Parent):
        x: Any = z

    return Conf


def mutable_if_needed(x):
    if isinstance(x, (dict, list)):
        return mutable_value(x)
    return x


@pytest.mark.parametrize(
    "config_maker",
    [
        lambda x, Parent: make_config(x=x, bases=(Parent,)),
        lambda x, Parent: make_config(x=ZenField(Any, x), bases=(Parent,)),
        lambda x, Parent: make_config(ZenField(Any, x, "x"), bases=(Parent,)),
        lambda x, Parent: builds(A_inheritance, x=x, builds_bases=(Parent,)),
        # TODO: add case where x is populated via pop-full-sig
        # we currently support specifing fields-as-args in builds
        lambda x, Parent: builds(
            A_inheritance, x=mutable_if_needed(x), builds_bases=(Parent,)
        ),
        via_hydrated,
    ],
)
>>>>>>> 724d6937
@given(
    parent_field_name=st.sampled_from(["x", "y"]),
    parent_default=valid_defaults,
    child_default=valid_defaults,
)
def test_known_inheritance_issues_in_omegaconf_are_circumvented(
<<<<<<< HEAD
    parent_field_name, parent_default, child_default
=======
    parent_field_name, parent_default, child_default, config_maker
>>>>>>> 724d6937
):
    # Exercises omegaconf bug documented in https://github.com/omry/omegaconf/issues/830
    # Should pass either because:
    #  - the test env is running a new version of omegaconf, which has patched this
    #  - hydra-zen is providing a workaround
<<<<<<< HEAD
    assume(parent_field_name != "y" or parent_default is not MISSING)

    Parent = make_config(**{parent_field_name: parent_default})
    Child = make_config(x=child_default, bases=(Parent,))
    Obj = OmegaConf.create(Child)
    if child_default is MISSING:
        assert OmegaConf.is_missing(Obj, "x")
    else:
        Obj = instantiate(Obj)
        assert Obj.x == child_default
=======
    if PATCH_OMEGACONF_830 and config_maker is via_hydrated:
        pytest.skip("hydrated_dataclass cannot support patched workaround")

    assume(parent_field_name != "y" or parent_default is not MISSING)

    Parent = make_config(**{parent_field_name: parent_default})
    Child = config_maker(x=child_default, Parent=Parent)

    if (
        PATCH_OMEGACONF_830
        and isinstance(child_default, (list, dict))
        and not isinstance(parent_default, (list, dict))
        and parent_field_name == "x"  # parent field overlaps
    ):
        # ensure we only case to dataclass when necessary
        assert is_dataclass(Child.x)
    else:
        assert Child().x == child_default

    Obj = instantiate(Child)
    assert Obj.x == child_default

    if parent_field_name == "y":
        assert Obj.y == parent_default


@pytest.mark.skipif(
    not PATCH_OMEGACONF_830, reason="issue has been patched by omegaconf"
)
def test_hydrated_dataclass_raises_on_omegaconf_inheritance_issue():

    Parent = make_config(x=1)

    with pytest.raises(HydraZenValidationError):

        @hydrated_dataclass(A_inheritance)
        class Conf(Parent):
            x: Any = mutable_value([1, 2])
>>>>>>> 724d6937
<|MERGE_RESOLUTION|>--- conflicted
+++ resolved
@@ -11,22 +11,15 @@
 from omegaconf.errors import ValidationError
 
 from hydra_zen import (
-<<<<<<< HEAD
-=======
     ZenField,
->>>>>>> 724d6937
     builds,
     hydrated_dataclass,
     instantiate,
     make_config,
     mutable_value,
 )
-<<<<<<< HEAD
-from hydra_zen.structured_configs._utils import get_obj_path
-=======
 from hydra_zen.errors import HydraZenValidationError
 from hydra_zen.structured_configs._utils import PATCH_OMEGACONF_830, get_obj_path
->>>>>>> 724d6937
 
 
 def f_three_vars(x, y, z):
@@ -219,11 +212,6 @@
     instantiate(builds(g2, x=[conf_C, conf_C]))
 
 
-<<<<<<< HEAD
-valid_defaults = st.sampled_from([1, "a", None, MISSING, True, [1], {"a": 1}])
-
-
-=======
 def test_PATCH_OMEGACONF_830_is_set_properly():
     # test that PATCH_OMEGACONF_830 is True only if local version
     # of omegaconf has known bug
@@ -292,35 +280,18 @@
         via_hydrated,
     ],
 )
->>>>>>> 724d6937
 @given(
     parent_field_name=st.sampled_from(["x", "y"]),
     parent_default=valid_defaults,
     child_default=valid_defaults,
 )
 def test_known_inheritance_issues_in_omegaconf_are_circumvented(
-<<<<<<< HEAD
-    parent_field_name, parent_default, child_default
-=======
     parent_field_name, parent_default, child_default, config_maker
->>>>>>> 724d6937
 ):
     # Exercises omegaconf bug documented in https://github.com/omry/omegaconf/issues/830
     # Should pass either because:
     #  - the test env is running a new version of omegaconf, which has patched this
     #  - hydra-zen is providing a workaround
-<<<<<<< HEAD
-    assume(parent_field_name != "y" or parent_default is not MISSING)
-
-    Parent = make_config(**{parent_field_name: parent_default})
-    Child = make_config(x=child_default, bases=(Parent,))
-    Obj = OmegaConf.create(Child)
-    if child_default is MISSING:
-        assert OmegaConf.is_missing(Obj, "x")
-    else:
-        Obj = instantiate(Obj)
-        assert Obj.x == child_default
-=======
     if PATCH_OMEGACONF_830 and config_maker is via_hydrated:
         pytest.skip("hydrated_dataclass cannot support patched workaround")
 
@@ -358,5 +329,4 @@
 
         @hydrated_dataclass(A_inheritance)
         class Conf(Parent):
-            x: Any = mutable_value([1, 2])
->>>>>>> 724d6937
+            x: Any = mutable_value([1, 2])